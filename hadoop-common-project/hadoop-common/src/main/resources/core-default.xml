<?xml version="1.0"?>
<?xml-stylesheet type="text/xsl" href="configuration.xsl"?>

<!--
   Licensed to the Apache Software Foundation (ASF) under one or more
   contributor license agreements.  See the NOTICE file distributed with
   this work for additional information regarding copyright ownership.
   The ASF licenses this file to You under the Apache License, Version 2.0
   (the "License"); you may not use this file except in compliance with
   the License.  You may obtain a copy of the License at

       http://www.apache.org/licenses/LICENSE-2.0

   Unless required by applicable law or agreed to in writing, software
   distributed under the License is distributed on an "AS IS" BASIS,
   WITHOUT WARRANTIES OR CONDITIONS OF ANY KIND, either express or implied.
   See the License for the specific language governing permissions and
   limitations under the License.
-->

<!-- Do not modify this file directly.  Instead, copy entries that you -->
<!-- wish to modify from this file into core-site.xml and change them -->
<!-- there.  If core-site.xml does not already exist, create it.      -->

<configuration>

<!--- global properties -->

<property>
  <name>hadoop.common.configuration.version</name>
  <value>3.0.0</value>
  <description>version of this configuration file</description>
</property>

<property>
  <name>hadoop.tmp.dir</name>
  <value>/tmp/hadoop-${user.name}</value>
  <description>A base for other temporary directories.</description>
</property>

<property>
  <name>io.native.lib.available</name>
  <value>true</value>
  <description>Should native hadoop libraries, if present, be used.</description>
</property>

<property>
  <name>hadoop.http.filter.initializers</name>
  <value>org.apache.hadoop.http.lib.StaticUserWebFilter</value>
  <description>A comma separated list of class names. Each class in the list 
  must extend org.apache.hadoop.http.FilterInitializer. The corresponding 
  Filter will be initialized. Then, the Filter will be applied to all user 
  facing jsp and servlet web pages.  The ordering of the list defines the 
  ordering of the filters.</description>
</property>

<!--- security properties -->

<property>
  <name>hadoop.security.authorization</name>
  <value>false</value>
  <description>Is service-level authorization enabled?</description>
</property>

<property>
  <name>hadoop.security.instrumentation.requires.admin</name>
  <value>false</value>
  <description>
    Indicates if administrator ACLs are required to access
    instrumentation servlets (JMX, METRICS, CONF, STACKS).
  </description>
</property>

<property>
  <name>hadoop.security.authentication</name>
  <value>simple</value>
  <description>Possible values are simple (no authentication), and kerberos
  </description>
</property>

<property>
  <name>hadoop.security.group.mapping</name>
  <value>org.apache.hadoop.security.JniBasedUnixGroupsMappingWithFallback</value>
  <description>
    Class for user to group mapping (get groups for a given user) for ACL. 
    The default implementation,
    org.apache.hadoop.security.JniBasedUnixGroupsMappingWithFallback, 
    will determine if the Java Native Interface (JNI) is available. If JNI is 
    available the implementation will use the API within hadoop to resolve a 
    list of groups for a user. If JNI is not available then the shell 
    implementation, ShellBasedUnixGroupsMapping, is used.  This implementation 
    shells out to the Linux/Unix environment with the 
    <code>bash -c groups</code> command to resolve a list of groups for a user.
  </description>
</property>

<!-- 
=== Multiple group mapping providers configuration sample === 
  This sample illustrates a typical use case for CompositeGroupsMapping where
Hadoop authentication uses MIT Kerberos which trusts an AD realm. In this case, service
principals such as hdfs, mapred, hbase, hive, oozie and etc can be placed in In MIT Kerberos,
but end users are just from the trusted AD. For the service principals, ShellBasedUnixGroupsMapping
provider can be used to query their groups for efficiency, and for end users, LdapGroupsMapping 
provider can be used. This avoids to add group entries in AD for service principals when only using 
LdapGroupsMapping provider.
  In case multiple ADs are involved and trusted by the MIT Kerberos in this use case, LdapGroupsMapping
provider can be used more times with different AD specific configurations. This sample also shows how
to do that. Here are the necessary configurations.

<property>
  <name>hadoop.security.group.mapping</name>
  <value>org.apache.hadoop.security.CompositeGroupsMapping</value>
  <description>
    Class for user to group mapping (get groups for a given user) for ACL, which 
    makes use of other multiple providers to provide the service.
  </description>
</property>

<property>
  <name>hadoop.security.group.mapping.providers</name>
  <value>shell4services,ad4usersX,ad4usersY</value>
  <description>
    Comma separated of names of other providers to provide user to group mapping. 
  </description>
</property>

<property>
  <name>hadoop.security.group.mapping.providers.combined</name>
  <value>true</value>
  <description>
    true or false to indicate whether groups from the providers are combined or not. The default value is true
    If true, then all the providers will be tried to get groups and all the groups are combined to return as
    the final results. Otherwise, providers are tried one by one in the configured list order, and if any
    groups are retrieved from any provider, then the groups will be returned without trying the left ones.
  </description>
</property>

<property>
  <name>hadoop.security.group.mapping.provider.shell4services</name>
  <value>org.apache.hadoop.security.ShellBasedUnixGroupsMapping</value>
  <description>
    Class for group mapping provider named by 'shell4services'. The name can then be referenced 
    by hadoop.security.group.mapping.providers property.
  </description>
</property>

<property>
  <name>hadoop.security.group.mapping.provider.ad4usersX</name>
  <value>org.apache.hadoop.security.LdapGroupsMapping</value>
  <description>
    Class for group mapping provider named by 'ad4usersX'. The name can then be referenced 
    by hadoop.security.group.mapping.providers property.
  </description>
</property>

<property>
  <name>hadoop.security.group.mapping.provider.ad4usersY</name>
  <value>org.apache.hadoop.security.LdapGroupsMapping</value>
  <description>
    Class for group mapping provider named by 'ad4usersY'. The name can then be referenced 
    by hadoop.security.group.mapping.providers property.
  </description>
</property>

<property>
<name>hadoop.security.group.mapping.provider.ad4usersX.ldap.url</name>
<value>ldap://ad-host-for-users-X:389</value>
  <description>
    ldap url for the provider named by 'ad4usersX'. Note this property comes from 
    'hadoop.security.group.mapping.ldap.url'.
  </description>
</property>

<property>
<name>hadoop.security.group.mapping.provider.ad4usersY.ldap.url</name>
<value>ldap://ad-host-for-users-Y:389</value>
  <description>
    ldap url for the provider named by 'ad4usersY'. Note this property comes from 
    'hadoop.security.group.mapping.ldap.url'.
  </description>
</property>

You also need to configure other properties like
  hadoop.security.group.mapping.ldap.bind.password.file and etc.
for ldap providers in the same way as above does.

-->
 
<property>
  <name>hadoop.security.groups.cache.secs</name>
  <value>300</value>
  <description>
    This is the config controlling the validity of the entries in the cache
    containing the user->group mapping. When this duration has expired,
    then the implementation of the group mapping provider is invoked to get
    the groups of the user and then cached back.
  </description>
</property>

<property>
  <name>hadoop.security.groups.cache.warn.after.ms</name>
  <value>5000</value>
  <description>
    If looking up a single user to group takes longer than this amount of
    milliseconds, we will log a warning message.
  </description>
</property>

<property>
  <name>hadoop.security.group.mapping.ldap.url</name>
  <value></value>
  <description>
    The URL of the LDAP server to use for resolving user groups when using
    the LdapGroupsMapping user to group mapping.
  </description>
</property>

<property>
  <name>hadoop.security.group.mapping.ldap.ssl</name>
  <value>false</value>
  <description>
    Whether or not to use SSL when connecting to the LDAP server.
  </description>
</property>

<property>
  <name>hadoop.security.group.mapping.ldap.ssl.keystore</name>
  <value></value>
  <description>
    File path to the SSL keystore that contains the SSL certificate required
    by the LDAP server.
  </description>
</property>

<property>
  <name>hadoop.security.group.mapping.ldap.ssl.keystore.password.file</name>
  <value></value>
  <description>
    The path to a file containing the password of the LDAP SSL keystore.

    IMPORTANT: This file should be readable only by the Unix user running
    the daemons.
  </description>
</property>

<property>
  <name>hadoop.security.group.mapping.ldap.bind.user</name>
  <value></value>
  <description>
    The distinguished name of the user to bind as when connecting to the LDAP
    server. This may be left blank if the LDAP server supports anonymous binds.
  </description>
</property>

<property>
  <name>hadoop.security.group.mapping.ldap.bind.password.file</name>
  <value></value>
  <description>
    The path to a file containing the password of the bind user.

    IMPORTANT: This file should be readable only by the Unix user running
    the daemons.
  </description>
</property>

<property>
  <name>hadoop.security.group.mapping.ldap.base</name>
  <value></value>
  <description>
    The search base for the LDAP connection. This is a distinguished name,
    and will typically be the root of the LDAP directory.
  </description>
</property>

<property>
  <name>hadoop.security.group.mapping.ldap.search.filter.user</name>
  <value>(&amp;(objectClass=user)(sAMAccountName={0}))</value>
  <description>
    An additional filter to use when searching for LDAP users. The default will
    usually be appropriate for Active Directory installations. If connecting to
    an LDAP server with a non-AD schema, this should be replaced with
    (&amp;(objectClass=inetOrgPerson)(uid={0}). {0} is a special string used to
    denote where the username fits into the filter.
  </description>
</property>

<property>
  <name>hadoop.security.group.mapping.ldap.search.filter.group</name>
  <value>(objectClass=group)</value>
  <description>
    An additional filter to use when searching for LDAP groups. This should be
    changed when resolving groups against a non-Active Directory installation.
    posixGroups are currently not a supported group class.
  </description>
</property>

<property>
  <name>hadoop.security.group.mapping.ldap.search.attr.member</name>
  <value>member</value>
  <description>
    The attribute of the group object that identifies the users that are
    members of the group. The default will usually be appropriate for
    any LDAP installation.
  </description>
</property>

<property>
  <name>hadoop.security.group.mapping.ldap.search.attr.group.name</name>
  <value>cn</value>
  <description>
    The attribute of the group object that identifies the group name. The
    default will usually be appropriate for all LDAP systems.
  </description>
</property>

<property>
  <name>hadoop.security.group.mapping.ldap.directory.search.timeout</name>
  <value>10000</value>
  <description>
    The attribute applied to the LDAP SearchControl properties to set a
    maximum time limit when searching and awaiting a result.
    Set to 0 if infinite wait period is desired.
    Default is 10 seconds. Units in milliseconds.
  </description>
</property>

<property>
  <name>hadoop.security.service.user.name.key</name>
  <value></value>
  <description>
    For those cases where the same RPC protocol is implemented by multiple
    servers, this configuration is required for specifying the principal
    name to use for the service when the client wishes to make an RPC call.
  </description>
</property>


<property>
    <name>hadoop.security.uid.cache.secs</name>
    <value>14400</value>
    <description>
        This is the config controlling the validity of the entries in the cache
        containing the userId to userName and groupId to groupName used by
        NativeIO getFstat().
    </description>
</property>

<property>
  <name>hadoop.rpc.protection</name>
  <value>authentication</value>
  <description>A comma-separated list of protection values for secured sasl 
      connections. Possible values are authentication, integrity and privacy.
      authentication means authentication only and no integrity or privacy; 
      integrity implies authentication and integrity are enabled; and privacy 
      implies all of authentication, integrity and privacy are enabled.
      hadoop.security.saslproperties.resolver.class can be used to override
      the hadoop.rpc.protection for a connection at the server side.
  </description>
</property>

<property>
  <name>hadoop.security.saslproperties.resolver.class</name>
  <value></value>
  <description>SaslPropertiesResolver used to resolve the QOP used for a 
      connection. If not specified, the full set of values specified in 
      hadoop.rpc.protection is used while determining the QOP used for the 
      connection. If a class is specified, then the QOP values returned by 
      the class will be used while determining the QOP used for the connection.
  </description>
</property>

<property>
  <name>hadoop.work.around.non.threadsafe.getpwuid</name>
  <value>false</value>
  <description>Some operating systems or authentication modules are known to
  have broken implementations of getpwuid_r and getpwgid_r, such that these
  calls are not thread-safe. Symptoms of this problem include JVM crashes
  with a stack trace inside these functions. If your system exhibits this
  issue, enable this configuration parameter to include a lock around the
  calls as a workaround.

  An incomplete list of some systems known to have this issue is available
  at http://wiki.apache.org/hadoop/KnownBrokenPwuidImplementations
  </description>
</property>

<property>
  <name>hadoop.kerberos.kinit.command</name>
  <value>kinit</value>
  <description>Used to periodically renew Kerberos credentials when provided
  to Hadoop. The default setting assumes that kinit is in the PATH of users
  running the Hadoop client. Change this to the absolute path to kinit if this
  is not the case.
  </description>
</property>

<property>
    <name>hadoop.kerberos.min.seconds.before.relogin</name>
    <value>60</value>
    <description>The minimum time between relogin attempts for Kerberos, in
    seconds.
    </description>
</property>

<property>
  <name>hadoop.security.auth_to_local</name>
  <value></value>
  <description>Maps kerberos principals to local user names</description>
</property>

<!-- i/o properties -->
<property>
  <name>io.file.buffer.size</name>
  <value>4096</value>
  <description>The size of buffer for use in sequence files.
  The size of this buffer should probably be a multiple of hardware
  page size (4096 on Intel x86), and it determines how much data is
  buffered during read and write operations.</description>
</property>
  
<property>
  <name>io.bytes.per.checksum</name>
  <value>512</value>
  <description>The number of bytes per checksum.  Must not be larger than
  io.file.buffer.size.</description>
</property>

<property>
  <name>io.skip.checksum.errors</name>
  <value>false</value>
  <description>If true, when a checksum error is encountered while
  reading a sequence file, entries are skipped, instead of throwing an
  exception.</description>
</property>

<property>
  <name>io.compression.codecs</name>
  <value></value>
  <description>A comma-separated list of the compression codec classes that can
  be used for compression/decompression. In addition to any classes specified
  with this property (which take precedence), codec classes on the classpath
  are discovered using a Java ServiceLoader.</description>
</property>

<property>
  <name>io.compression.codec.bzip2.library</name>
  <value>system-native</value>
  <description>The native-code library to be used for compression and
  decompression by the bzip2 codec.  This library could be specified
  either by by name or the full pathname.  In the former case, the
  library is located by the dynamic linker, usually searching the
  directories specified in the environment variable LD_LIBRARY_PATH.
  
  The value of "system-native" indicates that the default system
  library should be used.  To indicate that the algorithm should
  operate entirely in Java, specify "java-builtin".</description>
</property>

<property>
  <name>io.serializations</name>
  <value>org.apache.hadoop.io.serializer.WritableSerialization,org.apache.hadoop.io.serializer.avro.AvroSpecificSerialization,org.apache.hadoop.io.serializer.avro.AvroReflectSerialization</value>
  <description>A list of serialization classes that can be used for
  obtaining serializers and deserializers.</description>
</property>

<property>
  <name>io.seqfile.local.dir</name>
  <value>${hadoop.tmp.dir}/io/local</value>
  <description>The local directory where sequence file stores intermediate
  data files during merge.  May be a comma-separated list of
  directories on different devices in order to spread disk i/o.
  Directories that do not exist are ignored.
  </description>
</property>

<property>
  <name>io.map.index.skip</name>
  <value>0</value>
  <description>Number of index entries to skip between each entry.
  Zero by default. Setting this to values larger than zero can
  facilitate opening large MapFiles using less memory.</description>
</property>

<property>
  <name>io.map.index.interval</name>
  <value>128</value>
  <description>
    MapFile consist of two files - data file (tuples) and index file
    (keys). For every io.map.index.interval records written in the
    data file, an entry (record-key, data-file-position) is written
    in the index file. This is to allow for doing binary search later
    within the index file to look up records by their keys and get their
    closest positions in the data file.
  </description>
</property>

<!-- file system properties -->

<property>
  <name>fs.defaultFS</name>
  <value>file:///</value>
  <description>The name of the default file system.  A URI whose
  scheme and authority determine the FileSystem implementation.  The
  uri's scheme determines the config property (fs.SCHEME.impl) naming
  the FileSystem implementation class.  The uri's authority is used to
  determine the host, port, etc. for a filesystem.</description>
</property>

<property>
  <name>fs.default.name</name>
  <value>file:///</value>
  <description>Deprecated. Use (fs.defaultFS) property
  instead</description>
</property>

<property>
  <name>fs.trash.interval</name>
  <value>0</value>
  <description>Number of minutes after which the checkpoint
  gets deleted.  If zero, the trash feature is disabled.
  This option may be configured both on the server and the
  client. If trash is disabled server side then the client
  side configuration is checked. If trash is enabled on the
  server side then the value configured on the server is
  used and the client configuration value is ignored.
  </description>
</property>

<property>
  <name>fs.trash.checkpoint.interval</name>
  <value>0</value>
  <description>Number of minutes between trash checkpoints.
  Should be smaller or equal to fs.trash.interval. If zero,
  the value is set to the value of fs.trash.interval.
  Every time the checkpointer runs it creates a new checkpoint 
  out of current and removes checkpoints created more than 
  fs.trash.interval minutes ago.
  </description>
</property>

<property>
  <name>fs.AbstractFileSystem.file.impl</name>
  <value>org.apache.hadoop.fs.local.LocalFs</value>
  <description>The AbstractFileSystem for file: uris.</description>
</property>

<property>
  <name>fs.AbstractFileSystem.har.impl</name>
  <value>org.apache.hadoop.fs.HarFs</value>
  <description>The AbstractFileSystem for har: uris.</description>
</property> 

<property>
  <name>fs.AbstractFileSystem.hdfs.impl</name>
  <value>org.apache.hadoop.fs.Hdfs</value>
  <description>The FileSystem for hdfs: uris.</description>
</property>

<property>
  <name>fs.AbstractFileSystem.viewfs.impl</name>
  <value>org.apache.hadoop.fs.viewfs.ViewFs</value>
  <description>The AbstractFileSystem for view file system for viewfs: uris
  (ie client side mount table:).</description>
</property>

<property>
  <name>fs.ftp.host</name>
  <value>0.0.0.0</value>
  <description>FTP filesystem connects to this server</description>
</property>

<property>
  <name>fs.ftp.host.port</name>
  <value>21</value>
  <description>
    FTP filesystem connects to fs.ftp.host on this port
  </description>
</property>

<property>
  <name>fs.df.interval</name>
  <value>60000</value>
  <description>Disk usage statistics refresh interval in msec.</description>
</property>

<property>
  <name>fs.du.interval</name>
  <value>600000</value>
  <description>File space usage statistics refresh interval in msec.</description>
</property>

<property>
  <name>fs.s3.block.size</name>
  <value>67108864</value>
  <description>Block size to use when writing files to S3.</description>
</property>

<property>
  <name>fs.s3.buffer.dir</name>
  <value>${hadoop.tmp.dir}/s3</value>
  <description>Determines where on the local filesystem the S3 filesystem
  should store files before sending them to S3
  (or after retrieving them from S3).
  </description>
</property>

<property>
  <name>fs.s3.maxRetries</name>
  <value>4</value>
  <description>The maximum number of retries for reading or writing files to S3, 
  before we signal failure to the application.
  </description>
</property>

<property>
  <name>fs.s3.sleepTimeSeconds</name>
  <value>10</value>
  <description>The number of seconds to sleep between each S3 retry.
  </description>
</property>

<property>
  <name>fs.swift.impl</name>
  <value>org.apache.hadoop.fs.swift.snative.SwiftNativeFileSystem</value>
  <description>The implementation class of the OpenStack Swift Filesystem</description>
</property>

<property>
  <name>fs.automatic.close</name>
  <value>true</value>
  <description>By default, FileSystem instances are automatically closed at program
  exit using a JVM shutdown hook. Setting this property to false disables this
  behavior. This is an advanced option that should only be used by server applications
  requiring a more carefully orchestrated shutdown sequence.
  </description>
</property>

<property>
  <name>fs.s3n.block.size</name>
  <value>67108864</value>
  <description>Block size to use when reading files using the native S3
  filesystem (s3n: URIs).</description>
</property>

<property>
  <name>fs.s3n.multipart.uploads.enabled</name>
  <value>false</value>
  <description>Setting this property to true enables multiple uploads to
  native S3 filesystem. When uploading a file, it is split into blocks
  if the size is larger than fs.s3n.multipart.uploads.block.size.
  </description>
</property>

<property>
  <name>fs.s3n.multipart.uploads.block.size</name>
  <value>67108864</value>
  <description>The block size for multipart uploads to native S3 filesystem.
  Default size is 64MB.
  </description>
</property>

<property>
  <name>fs.s3n.multipart.copy.block.size</name>
  <value>5368709120</value>
  <description>The block size for multipart copy in native S3 filesystem.
  Default size is 5GB.
  </description>
</property>

<property>
  <name>fs.s3n.server-side-encryption-algorithm</name>
  <value></value>
  <description>Specify a server-side encryption algorithm for S3.
  The default is NULL, and the only other currently allowable value is AES256.
  </description>
</property>

<property>
  <name>io.seqfile.compress.blocksize</name>
  <value>1000000</value>
  <description>The minimum block size for compression in block compressed 
          SequenceFiles.
  </description>
</property>

<property>
  <name>io.seqfile.lazydecompress</name>
  <value>true</value>
  <description>Should values of block-compressed SequenceFiles be decompressed
          only when necessary.
  </description>
</property>

<property>
  <name>io.seqfile.sorter.recordlimit</name>
  <value>1000000</value>
  <description>The limit on number of records to be kept in memory in a spill 
          in SequenceFiles.Sorter
  </description>
</property>

 <property>
  <name>io.mapfile.bloom.size</name>
  <value>1048576</value>
  <description>The size of BloomFilter-s used in BloomMapFile. Each time this many
  keys is appended the next BloomFilter will be created (inside a DynamicBloomFilter).
  Larger values minimize the number of filters, which slightly increases the performance,
  but may waste too much space if the total number of keys is usually much smaller
  than this number.
  </description>
</property>

<property>
  <name>io.mapfile.bloom.error.rate</name>
  <value>0.005</value>
  <description>The rate of false positives in BloomFilter-s used in BloomMapFile.
  As this value decreases, the size of BloomFilter-s increases exponentially. This
  value is the probability of encountering false positives (default is 0.5%).
  </description>
</property>

<property>
  <name>hadoop.util.hash.type</name>
  <value>murmur</value>
  <description>The default implementation of Hash. Currently this can take one of the
  two values: 'murmur' to select MurmurHash and 'jenkins' to select JenkinsHash.
  </description>
</property>


<!-- ipc properties -->

<property>
  <name>ipc.client.idlethreshold</name>
  <value>4000</value>
  <description>Defines the threshold number of connections after which
               connections will be inspected for idleness.
  </description>
</property>

<property>
  <name>ipc.client.kill.max</name>
  <value>10</value>
  <description>Defines the maximum number of clients to disconnect in one go.
  </description>
</property>

<property>
  <name>ipc.client.connection.maxidletime</name>
  <value>10000</value>
  <description>The maximum time in msec after which a client will bring down the
               connection to the server.
  </description>
</property>

<property>
  <name>ipc.client.connect.max.retries</name>
  <value>10</value>
  <description>Indicates the number of retries a client will make to establish
               a server connection.
  </description>
</property>

<property>
  <name>ipc.client.connect.retry.interval</name>
  <value>1000</value>
  <description>Indicates the number of milliseconds a client will wait for
    before retrying to establish a server connection.
  </description>
</property>

<property>
  <name>ipc.client.connect.timeout</name>
  <value>20000</value>
  <description>Indicates the number of milliseconds a client will wait for the 
               socket to establish a server connection.
  </description>
</property>

<property>
  <name>ipc.client.connect.max.retries.on.timeouts</name>
  <value>45</value>
  <description>Indicates the number of retries a client will make on socket timeout
               to establish a server connection.
  </description>
</property>

<property>
  <name>ipc.server.listen.queue.size</name>
  <value>128</value>
  <description>Indicates the length of the listen queue for servers accepting
               client connections.
  </description>
</property>

<property>
  <name>ipc.server.tcpnodelay</name>
  <value>false</value>
  <description>Turn on/off Nagle's algorithm for the TCP socket connection on 
  the server. Setting to true disables the algorithm and may decrease latency
  with a cost of more/smaller packets. 
  </description>
</property>

<property>
  <name>ipc.client.tcpnodelay</name>
  <value>false</value>
  <description>Turn on/off Nagle's algorithm for the TCP socket connection on 
  the client. Setting to true disables the algorithm and may decrease latency
  with a cost of more/smaller packets. 
  </description>
</property>


<!-- Proxy Configuration -->

<property>
  <name>hadoop.security.impersonation.provider.class</name>
  <value></value>
  <description>A class which implements ImpersonationProvider interface, used to 
       authorize whether one user can impersonate a specific user. 
       If not specified, the DefaultImpersonationProvider will be used. 
       If a class is specified, then that class will be used to determine 
       the impersonation capability.
  </description>
</property>

<property>
  <name>hadoop.rpc.socket.factory.class.default</name>
  <value>org.apache.hadoop.net.StandardSocketFactory</value>
  <description> Default SocketFactory to use. This parameter is expected to be
    formatted as "package.FactoryClassName".
  </description>
</property>

<property>
  <name>hadoop.rpc.socket.factory.class.ClientProtocol</name>
  <value></value>
  <description> SocketFactory to use to connect to a DFS. If null or empty, use
    hadoop.rpc.socket.class.default. This socket factory is also used by
    DFSClient to create sockets to DataNodes.
  </description>
</property>



<property>
  <name>hadoop.socks.server</name>
  <value></value>
  <description> Address (host:port) of the SOCKS server to be used by the
    SocksSocketFactory.
  </description>
</property>

<!-- Topology Configuration -->
<property>
  <name>net.topology.node.switch.mapping.impl</name>
  <value>org.apache.hadoop.net.ScriptBasedMapping</value>
  <description> The default implementation of the DNSToSwitchMapping. It
    invokes a script specified in net.topology.script.file.name to resolve
    node names. If the value for net.topology.script.file.name is not set, the
    default value of DEFAULT_RACK is returned for all node names.
  </description>
</property>

<property>
  <name>net.topology.impl</name>
  <value>org.apache.hadoop.net.NetworkTopology</value>
  <description> The default implementation of NetworkTopology which is classic three layer one.
  </description>
</property>

<property>
  <name>net.topology.script.file.name</name>
  <value></value>
  <description> The script name that should be invoked to resolve DNS names to
    NetworkTopology names. Example: the script would take host.foo.bar as an
    argument, and return /rack1 as the output.
  </description>
</property>

<property>
  <name>net.topology.script.number.args</name>
  <value>100</value>
  <description> The max number of args that the script configured with 
    net.topology.script.file.name should be run with. Each arg is an
    IP address.
  </description>
</property>

<property>
  <name>net.topology.table.file.name</name>
  <value></value>
  <description> The file name for a topology file, which is used when the
    net.topology.node.switch.mapping.impl property is set to
    org.apache.hadoop.net.TableMapping. The file format is a two column text
    file, with columns separated by whitespace. The first column is a DNS or
    IP address and the second column specifies the rack where the address maps.
    If no entry corresponding to a host in the cluster is found, then 
    /default-rack is assumed.
  </description>
</property>

<!-- Local file system -->
<property>
  <name>file.stream-buffer-size</name>
  <value>4096</value>
  <description>The size of buffer to stream files.
  The size of this buffer should probably be a multiple of hardware
  page size (4096 on Intel x86), and it determines how much data is
  buffered during read and write operations.</description>
</property>

<property>
  <name>file.bytes-per-checksum</name>
  <value>512</value>
  <description>The number of bytes per checksum.  Must not be larger than
  file.stream-buffer-size</description>
</property>

<property>
  <name>file.client-write-packet-size</name>
  <value>65536</value>
  <description>Packet size for clients to write</description>
</property>

<property>
  <name>file.blocksize</name>
  <value>67108864</value>
  <description>Block size</description>
</property>

<property>
  <name>file.replication</name>
  <value>1</value>
  <description>Replication factor</description>
</property>

<!-- s3 File System -->

<property>
  <name>s3.stream-buffer-size</name>
  <value>4096</value>
  <description>The size of buffer to stream files.
  The size of this buffer should probably be a multiple of hardware
  page size (4096 on Intel x86), and it determines how much data is
  buffered during read and write operations.</description>
</property>

<property>
  <name>s3.bytes-per-checksum</name>
  <value>512</value>
  <description>The number of bytes per checksum.  Must not be larger than
  s3.stream-buffer-size</description>
</property>

<property>
  <name>s3.client-write-packet-size</name>
  <value>65536</value>
  <description>Packet size for clients to write</description>
</property>

<property>
  <name>s3.blocksize</name>
  <value>67108864</value>
  <description>Block size</description>
</property>

<property>
  <name>s3.replication</name>
  <value>3</value>
  <description>Replication factor</description>
</property>

<!-- s3native File System -->

<property>
  <name>s3native.stream-buffer-size</name>
  <value>4096</value>
  <description>The size of buffer to stream files.
  The size of this buffer should probably be a multiple of hardware
  page size (4096 on Intel x86), and it determines how much data is
  buffered during read and write operations.</description>
</property>

<property>
  <name>s3native.bytes-per-checksum</name>
  <value>512</value>
  <description>The number of bytes per checksum.  Must not be larger than
  s3native.stream-buffer-size</description>
</property>

<property>
  <name>s3native.client-write-packet-size</name>
  <value>65536</value>
  <description>Packet size for clients to write</description>
</property>

<property>
  <name>s3native.blocksize</name>
  <value>67108864</value>
  <description>Block size</description>
</property>

<property>
  <name>s3native.replication</name>
  <value>3</value>
  <description>Replication factor</description>
</property>

<!-- FTP file system -->
<property>
  <name>ftp.stream-buffer-size</name>
  <value>4096</value>
  <description>The size of buffer to stream files.
  The size of this buffer should probably be a multiple of hardware
  page size (4096 on Intel x86), and it determines how much data is
  buffered during read and write operations.</description>
</property>

<property>
  <name>ftp.bytes-per-checksum</name>
  <value>512</value>
  <description>The number of bytes per checksum.  Must not be larger than
  ftp.stream-buffer-size</description>
</property>

<property>
  <name>ftp.client-write-packet-size</name>
  <value>65536</value>
  <description>Packet size for clients to write</description>
</property>

<property>
  <name>ftp.blocksize</name>
  <value>67108864</value>
  <description>Block size</description>
</property>

<property>
  <name>ftp.replication</name>
  <value>3</value>
  <description>Replication factor</description>
</property>

<!-- Tfile -->

<property>
  <name>tfile.io.chunk.size</name>
  <value>1048576</value>
  <description>
    Value chunk size in bytes. Default  to
    1MB. Values of the length less than the chunk size is
    guaranteed to have known value length in read time (See also
    TFile.Reader.Scanner.Entry.isValueLengthKnown()).
  </description>
</property>

<property>
  <name>tfile.fs.output.buffer.size</name>
  <value>262144</value>
  <description>
    Buffer size used for FSDataOutputStream in bytes.
  </description>
</property>

<property>
  <name>tfile.fs.input.buffer.size</name>
  <value>262144</value>
  <description>
    Buffer size used for FSDataInputStream in bytes.
  </description>
</property>

<!-- HTTP web-consoles Authentication -->

<property>
  <name>hadoop.http.authentication.type</name>
  <value>simple</value>
  <description>
    Defines authentication used for Oozie HTTP endpoint.
    Supported values are: simple | kerberos | #AUTHENTICATION_HANDLER_CLASSNAME#
  </description>
</property>

<property>
  <name>hadoop.http.authentication.token.validity</name>
  <value>36000</value>
  <description>
    Indicates how long (in seconds) an authentication token is valid before it has
    to be renewed.
  </description>
</property>

<property>
  <name>hadoop.http.authentication.signature.secret.file</name>
  <value>${user.home}/hadoop-http-auth-signature-secret</value>
  <description>
    The signature secret for signing the authentication tokens.
    The same secret should be used for JT/NN/DN/TT configurations.
  </description>
</property>

<property>
  <name>hadoop.http.authentication.cookie.domain</name>
  <value></value>
  <description>
    The domain to use for the HTTP cookie that stores the authentication token.
    In order to authentiation to work correctly across all Hadoop nodes web-consoles
    the domain must be correctly set.
    IMPORTANT: when using IP addresses, browsers ignore cookies with domain settings.
    For this setting to work properly all nodes in the cluster must be configured
    to generate URLs with hostname.domain names on it.
  </description>
</property>

<property>
  <name>hadoop.http.authentication.simple.anonymous.allowed</name>
  <value>true</value>
  <description>
    Indicates if anonymous requests are allowed when using 'simple' authentication.
  </description>
</property>

<property>
  <name>hadoop.http.authentication.kerberos.principal</name>
  <value>HTTP/_HOST@LOCALHOST</value>
  <description>
    Indicates the Kerberos principal to be used for HTTP endpoint.
    The principal MUST start with 'HTTP/' as per Kerberos HTTP SPNEGO specification.
  </description>
</property>

<property>
  <name>hadoop.http.authentication.kerberos.keytab</name>
  <value>${user.home}/hadoop.keytab</value>
  <description>
    Location of the keytab file with the credentials for the principal.
    Referring to the same keytab file Oozie uses for its Kerberos credentials for Hadoop.
  </description>
</property>

<property>
  <name>dfs.ha.fencing.methods</name>
  <value></value>
  <description>
    List of fencing methods to use for service fencing. May contain
    builtin methods (eg shell and sshfence) or user-defined method.
  </description>
</property>

<property>
  <name>dfs.ha.fencing.ssh.connect-timeout</name>
  <value>30000</value>
  <description>
    SSH connection timeout, in milliseconds, to use with the builtin
    sshfence fencer.
  </description>
</property>

<property>
  <name>dfs.ha.fencing.ssh.private-key-files</name>
  <value></value>
  <description>
    The SSH private key files to use with the builtin sshfence fencer.
  </description>
</property>

<property>
  <name>ha.zookeeper.quorum</name>
  <description>
    A list of ZooKeeper server addresses, separated by commas, that are
    to be used by the ZKFailoverController in automatic failover.
  </description>
</property>

<property>
  <name>ha.zookeeper.session-timeout.ms</name>
  <value>5000</value>
  <description>
    The session timeout to use when the ZKFC connects to ZooKeeper.
    Setting this value to a lower value implies that server crashes
    will be detected more quickly, but risks triggering failover too
    aggressively in the case of a transient error or network blip.
  </description>
</property>

<property>
  <name>ha.zookeeper.parent-znode</name>
  <value>/hadoop-ha</value>
  <description>
    The ZooKeeper znode under which the ZK failover controller stores
    its information. Note that the nameservice ID is automatically
    appended to this znode, so it is not normally necessary to
    configure this, even in a federated environment.
  </description>
</property>

<property>
  <name>ha.zookeeper.acl</name>
  <value>world:anyone:rwcda</value>
  <description>
    A comma-separated list of ZooKeeper ACLs to apply to the znodes
    used by automatic failover. These ACLs are specified in the same
    format as used by the ZooKeeper CLI.

    If the ACL itself contains secrets, you may instead specify a
    path to a file, prefixed with the '@' symbol, and the value of
    this configuration will be loaded from within.
  </description>
</property>

<property>
  <name>ha.zookeeper.auth</name>
  <value></value>
  <description>
    A comma-separated list of ZooKeeper authentications to add when
    connecting to ZooKeeper. These are specified in the same format
    as used by the &quot;addauth&quot; command in the ZK CLI. It is
    important that the authentications specified here are sufficient
    to access znodes with the ACL specified in ha.zookeeper.acl.

    If the auths contain secrets, you may instead specify a
    path to a file, prefixed with the '@' symbol, and the value of
    this configuration will be loaded from within.
  </description>
</property>

<!-- Static Web User Filter properties. -->
<property>
  <description>
    The user name to filter as, on static web filters
    while rendering content. An example use is the HDFS
    web UI (user to be used for browsing files).
  </description>
  <name>hadoop.http.staticuser.user</name>
  <value>dr.who</value>
</property>

<!-- SSLFactory configuration -->

<property>
  <name>hadoop.ssl.keystores.factory.class</name>
  <value>org.apache.hadoop.security.ssl.FileBasedKeyStoresFactory</value>
  <description>
    The keystores factory to use for retrieving certificates.
  </description>
</property>

<property>
  <name>hadoop.ssl.require.client.cert</name>
  <value>false</value>
  <description>Whether client certificates are required</description>
</property>

<property>
  <name>hadoop.ssl.hostname.verifier</name>
  <value>DEFAULT</value>
  <description>
    The hostname verifier to provide for HttpsURLConnections.
    Valid values are: DEFAULT, STRICT, STRICT_I6, DEFAULT_AND_LOCALHOST and
    ALLOW_ALL
  </description>
</property>

<property>
  <name>hadoop.ssl.server.conf</name>
  <value>ssl-server.xml</value>
  <description>
    Resource file from which ssl server keystore information will be extracted.
    This file is looked up in the classpath, typically it should be in Hadoop
    conf/ directory.
  </description>
</property>

<property>
  <name>hadoop.ssl.client.conf</name>
  <value>ssl-client.xml</value>
  <description>
    Resource file from which ssl client keystore information will be extracted
    This file is looked up in the classpath, typically it should be in Hadoop
    conf/ directory.
  </description>
</property>

<property>
  <name>hadoop.ssl.enabled</name>
  <value>false</value>
  <description>
    Deprecated. Use dfs.http.policy and yarn.http.policy instead.
  </description>
</property>

<property>
  <name>hadoop.jetty.logs.serve.aliases</name>
  <value>true</value>
  <description>
    Enable/Disable aliases serving from jetty
  </description>
</property>

<property>
  <name>fs.permissions.umask-mode</name>
  <value>022</value>
  <description>
    The umask used when creating files and directories.
    Can be in octal or in symbolic. Examples are:
    "022" (octal for u=rwx,g=r-x,o=r-x in symbolic),
    or "u=rwx,g=rwx,o=" (symbolic for 007 in octal).
  </description>
</property>

<!-- ha properties -->

<property>
  <name>ha.health-monitor.connect-retry-interval.ms</name>
  <value>1000</value>
  <description>
    How often to retry connecting to the service.
  </description>
</property>

<property>
  <name>ha.health-monitor.check-interval.ms</name>
  <value>1000</value>
  <description>
    How often to check the service.
  </description>
</property>

<property>
  <name>ha.health-monitor.sleep-after-disconnect.ms</name>
  <value>1000</value>
  <description>
    How long to sleep after an unexpected RPC error.
  </description>
</property>

<property>
  <name>ha.health-monitor.rpc-timeout.ms</name>
  <value>45000</value>
  <description>
    Timeout for the actual monitorHealth() calls.
  </description>
</property>

<property>
  <name>ha.failover-controller.new-active.rpc-timeout.ms</name>
  <value>60000</value>
  <description>
    Timeout that the FC waits for the new active to become active
  </description>
</property>

<property>
  <name>ha.failover-controller.graceful-fence.rpc-timeout.ms</name>
  <value>5000</value>
  <description>
    Timeout that the FC waits for the old active to go to standby
  </description>
</property>

<property>
  <name>ha.failover-controller.graceful-fence.connection.retries</name>
  <value>1</value>
  <description>
    FC connection retries for graceful fencing
  </description>
</property>

<property>
  <name>ha.failover-controller.cli-check.rpc-timeout.ms</name>
  <value>20000</value>
  <description>
    Timeout that the CLI (manual) FC waits for monitorHealth, getServiceState
  </description>
</property>

<property>
  <name>ipc.client.fallback-to-simple-auth-allowed</name>
  <value>false</value>
  <description>
    When a client is configured to attempt a secure connection, but attempts to
    connect to an insecure server, that server may instruct the client to
    switch to SASL SIMPLE (unsecure) authentication. This setting controls
    whether or not the client will accept this instruction from the server.
    When false (the default), the client will not allow the fallback to SIMPLE
    authentication, and will abort the connection.
  </description>
</property>

<property>
  <name>fs.client.resolve.remote.symlinks</name>
  <value>true</value>
  <description>
      Whether to resolve symlinks when accessing a remote Hadoop filesystem.
      Setting this to false causes an exception to be thrown upon encountering
      a symlink. This setting does not apply to local filesystems, which
      automatically resolve local symlinks.
  </description>
</property>

<property>
  <name>nfs.exports.allowed.hosts</name>
  <value>* rw</value>
  <description>
    By default, the export can be mounted by any client. The value string 
    contains machine name and access privilege, separated by whitespace 
    characters. The machine name format can be a single host, a Java regular 
    expression, or an IPv4 address. The access privilege uses rw or ro to 
    specify read/write or read-only access of the machines to exports. If the 
    access privilege is not provided, the default is read-only. Entries are separated by ";".
    For example: "192.168.0.0/22 rw ; host.*\.example\.com ; host1.test.org ro;".
    Only the NFS gateway needs to restart after this property is updated. 
  </description>
</property>

<property>
  <name>hadoop.user.group.static.mapping.overrides</name>
  <value>dr.who=;</value>
  <description>
    Static mapping of user to groups. This will override the groups if
    available in the system for the specified user. In otherwords, groups
    look-up will not happen for these users, instead groups mapped in this
    configuration will be used.
    Mapping should be in this format.
    user1=group1,group2;user2=;user3=group2;
    Default, "dr.who=;" will consider "dr.who" as user without groups.
  </description>
</property>

<property>
  <name>rpc.metrics.quantile.enable</name>
  <value>false</value>
  <description>
    Setting this property to true and rpc.metrics.percentiles.intervals
    to a comma-separated list of the granularity in seconds, the
    50/75/90/95/99th percentile latency for rpc queue/processing time in
    milliseconds are added to rpc metrics.
  </description>
</property>

<property>
  <name>rpc.metrics.percentiles.intervals</name>
  <value></value>
  <description>
    A comma-separated list of the granularity in seconds for the metrics which
    describe the 50/75/90/95/99th percentile latency for rpc queue/processing
    time. The metrics are outputted if rpc.metrics.quantile.enable is set to
    true.
  </description>
</property>

<property>
  <name>hadoop.security.crypto.codec.class</name>
  <value>org.apache.hadoop.crypto.OpensslAesCtrCryptoCodec,
  org.apache.hadoop.crypto.JceAesCtrCryptoCodec</value>
  <description>
    Comma list of CryptoCodec implementations which are used for encryption 
    and decryption. The first implementation will be used if avaiable, others
    are fallbacks.
  </description>
</property>

<property>
  <name>hadoop.security.crypto.cipher.suite</name>
  <value>AES/CTR/NoPadding</value>
  <description>
    Cipher suite for crypto codec.
  </description>
</property>

<property>
  <name>hadoop.security.crypto.jce.provider</name>
  <value></value>
  <description>
    The JCE provider name used in CryptoCodec. 
  </description>
</property>

<property>
  <name>hadoop.security.crypto.buffer.size</name>
  <value>8192</value>
  <description>
    The buffer size used by CryptoInputStream and CryptoOutputStream. 
  </description>
</property>

<property>
  <name>hadoop.security.java.secure.random.algorithm</name>
  <value></value>
  <description>
    The java secure random algorithm. 
  </description>
</property>

<property>
  <name>hadoop.security.secure.random.impl</name>
  <value></value>
  <description>
    Implementation of secure random. 
  </description>
</property>

<property>
  <name>hadoop.security.random.device.file.path</name>
  <value></value>
  <description>
    OS security random dev path, it's /dev/urandom in linux.
  </description>
</property>

<property>
  <name>fs.har.impl.disable.cache</name>
  <value>true</value>
  <description>Don't cache 'har' filesystem instances.</description>
</property>

<<<<<<< HEAD
=======
<!--- KMSClientProvider configurations -->
<property>
  <name>hadoop.security.kms.client.encrypted.key.cache.size</name>
  <value>500</value>
  <description>
    Size of the EncryptedKeyVersion cache Queue for each key
  </description>
</property>
<property>
  <name>hadoop.security.kms.client.encrypted.key.cache.low-watermark</name>
  <value>0.3f</value>
  <description>
    If size of the EncryptedKeyVersion cache Queue falls below the
    low watermark, this cache queue will be scheduled for a refill
  </description>
</property>
<property>
  <name>hadoop.security.kms.client.encrypted.key.cache.num.refill.threads</name>
  <value>2</value>
  <description>
    Number of threads to use for refilling depleted EncryptedKeyVersion
    cache Queues
  </description>
</property>
<property>
  <name>"hadoop.security.kms.client.encrypted.key.cache.expiry</name>
  <value>43200000</value>
  <description>
    Cache expiry time for a Key, after which the cache Queue for this
    key will be dropped. Default = 12hrs
  </description>
</property>
>>>>>>> c2174a55
</configuration><|MERGE_RESOLUTION|>--- conflicted
+++ resolved
@@ -1516,8 +1516,6 @@
   <description>Don't cache 'har' filesystem instances.</description>
 </property>
 
-<<<<<<< HEAD
-=======
 <!--- KMSClientProvider configurations -->
 <property>
   <name>hadoop.security.kms.client.encrypted.key.cache.size</name>
@@ -1550,5 +1548,5 @@
     key will be dropped. Default = 12hrs
   </description>
 </property>
->>>>>>> c2174a55
+
 </configuration>